OAuth2
======

OAuth2 frameworks for **OS X** and **iOS** written in Swift.

Technical documentation is available at [p2.github.io/OAuth2](https://p2.github.io/OAuth2).
Take a look at the [OS X sample app][sample] for basic usage of this framework.

The code in this repo requires Xcode 6, the built framework can be used on **OS X 10.9** or **iOS 8** and later.
To use on **iOS 7** you'll have to include the source files in your main project.
_Note_ that it's possible to run embedded frameworks in iOS 7 with some tricks, however you will not be able to submit such an App to the App Store.
Supported OAuth2 [flows](#flows) are the _code grant_ (`response_type=code`) and the _implicit grant_ (`response_type=token`).

<<<<<<< HEAD
#### Swift Version

Since the Swift language is constantly evolving I have adopted a versioning scheme mirroring Swift versions:
the framework version's first two digits are always the Swift version the library is compatible with, see [releases](https://github.com/p2/OAuth2/releases).
Code compatible with brand new Swift versions are to be found on a separate branch named after their swift version.
=======
#### Swift Versions

Since the Swift language is constantly evolving I am [adding tags](https://github.com/p2/OAuth2/releases) that mark which revision should work with which Swift version.
Brand new Swift releases are likely to be found on the `develop` branch.
>>>>>>> ad69b5c6


Usage
-----

To use OAuth2 in your own code, start by importing it with `import OAuth2` (use `p2_OAuth2` if you installed via CocoaPods) in your source files.

For a typical code grant flow you want to perform the following steps.
The steps for other flows are mostly the same short of instantiating a different subclass and using different client settings.
If you need to provide additional parameters to the authorize URL take a look at `authorizeURLWithRedirect(redirect:scope:params:)`.

1. Create a settings dictionary.
    
    ```swift
    let settings = [
        "client_id": "my_swift_app",
        "client_secret": "C7447242-A0CF-47C5-BAC7-B38BA91970A9",
        "authorize_uri": "https://authorize.smartplatforms.org/authorize",
        "token_uri": "https://authorize.smartplatforms.org/token",
        "scope": "profile email",
        "redirect_uris": ["myapp://oauth/callback"],   // don't forget to register this scheme
        "keychain": false,  // if you DON'T want keychain integration
    ] as OAuth2JSON         // the "as" part may or may not be needed
    ```

2. Create an `OAuth2CodeGrant` instance. **Optionally**, set the `onAuthorize` and `onFailure` closures **or** just the `afterAuthorizeOrFailure` closure to keep informed about the status.
    Note that _afterAuthorizeOrFailure_ gets called immediately after either _onAuthorize_ or _onFailure_.
    Hence, unless you have a reason to, you don't need to set all three callbacks.
    
    ```swift
    let oauth2 = OAuth2CodeGrant(settings: settings)
    oauth2.viewTitle = "My Service"      // optional
    oauth2.onAuthorize = { parameters in
        println("Did authorize with parameters: \(parameters)")
    }
    oauth2.onFailure = { error in        // `error` is nil on cancel
        if nil != error {
            println("Authorization went wrong: \(error!.localizedDescription)")
        }
    }
    ```

3. There are three ways to have the user authorize:
    
    - An access token is still in the user's keychain
    - User logs in via OS browser
    - User uses a built-in web view (iOS only)
    
    By default the OS browser will be used if there is no access token present in the keychain.
    If you want to use the embedded web-view, change `oauth2.authConfig.authorizeEmbedded` to `true` (remember, currently iOS only) and set a root view controller, from which to present the login screen if needed, as the authorize context.
    Then call `authorize()`:
    
    ```swift
    oauth2.authConfig.authorizeEmbedded = true
    oauth2.authConfig.authorizeContext = <# presenting view controller #>
    oauth2.authorize()
    ```
    
    The `authorize()` method will:
    
    1. Check if an access token that has not yet expired is in the keychain, if not
    2. Check if a refresh token is in the keychain, if found
    3. Try to use the refresh token to get a new access token, if it fails
    4. Start the OAuth2 dance by using the `authConfig` settings to determine how to display an authorize screen to the user
    
    If you do not wish this kind of automation, the manual steps to show the authorize screens are:
    
    **Embedded (iOS only)**:
    
    ```swift
    let vc = <# presenting view controller #>
    let web = oauth2.authorizeEmbeddedFrom(vc, params: nil)
    oauth2.afterAuthorizeOrFailure = { wasFailure, error in
        web.dismissViewControllerAnimated(true, completion: nil)
    }
    ```
    
    **iOS/OS X browser**:
    
    ```swift
    if !oauth2.openAuthorizeURLInBrowser() {
        fatalError("Cannot open authorize URL")
    }
    ```
    
    Since you opened the authorize URL in the browser you will need to intercept the callback in your app delegate.
    Let the OAuth2 instance handle the full URL:
    
    **iOS**
    
    ```swift
    func application(application: UIApplication!,
                     openURL url: NSURL!,
               sourceApplication: String!,
                      annotation: AnyObject!) -> Bool {
        // you should probably first check if this is your URL being opened
        if <# check #> {
            oauth2.handleRedirectURL(url)
        }
    }
    ```
    
    **OS X**
    
    See the [OAuth2 Sample App][sample]'s AppDelegate class on how to receive the callback URL in your Mac app.

4. After everything completes either the `onAuthorize` or the `onFailure` closure will be called, and after that the `afterAuthorizeOrFailure` closure if it has been set.
You can use any of those.

5. You can now obtain an `OAuth2Request`, which is an already signed `NSMutableURLRequest`, to retrieve data from your server.
    
    ```swift
    let req = oauth.request(forURL: <# resource URL #>)
    let session = NSURLSession.sharedSession()
    let task = session.dataTaskWithRequest(req) { data, response, error in
        if nil != error {
            // something went wrong
        }
        else {
            // check the response and the data
            // you have just received data with an OAuth2-signed request!
        }
    }
    task.resume()
    ``` 


Flows
-----

Based on which OAuth2 flow that you need you will want to use the correct subclass.
For a very nice explanation of OAuth's basics: [The OAuth Bible](http://oauthbible.com/#oauth-2-three-legged).

#### Code Grant

For a full OAuth 2 code grant flow you want to use the `OAuth2CodeGrant` class.
This flow is typically used by applications that can guard their secrets, like server-side apps, and not in distributed binaries.
In case an application cannot guard its secret, such as a distributed iOS app, you would use the _implicit grant_ or, in some cases, still a _code grant_ but omitting the client secret.
It has however become common practice to still use code grants from mobile devices, including a client secret.
This class fully supports those flows, it automatically creates a “Basic” Authorization header if the client has a client secret.

#### Implicit Grant

An implicit grant is suitable for apps that are not capable of guarding their secret, such as distributed binaries or client-side web apps.
Use the `OAuth2ImplicitGrant` class to receive a token and perform requests.

Would be nice to add another code example here, but it's pretty much the same as for the _code grant_.

#### Client Credentials

A 2-legged flow that lets an app authenticate itself via its client id and secret.
Instantiate `OAuth2ClientCredentials`, as usual supplying `client_id` but also a `client_secret` – plus your other configurations – in the settings dict, and you should be good to go.


### Site-Specific Peculiarities

Some sites might not strictly adhere to the OAuth2 flow.
The framework deals with those deviations by creating site-specific subclasses.

- **Facebook**: `OAuth2CodeGrantFacebook` to deal with the [URL-query-style response](https://developers.facebook.com/docs/facebook-login/manually-build-a-login-flow/v2.2) instead of the expected JSON dictionary.
- **GitHub**: `OAuth2CodeGrant` automatically puts the client-key/client-secret into an “Authorization: Basic” header.
    GitHub however needs those two in the POSTed body; you need to set the `secretInBody` setting to true, either directly in code or via the `secret_in_body` key in the settings dictionary.
- **Reddit**: `OAuth2CodeGrant` automatically adds a _Basic_ authorization header when a client secret is set.
    This means that you **must** specify a client_secret; if there is none (like for [Reddit](https://github.com/reddit/reddit/wiki/OAuth2#token-retrieval-code-flow)) specify the empty string.
    There is a [RedditLoader](https://github.com/p2/OAuth2App/blob/master/OAuth2App/RedditLoader.swift) example in the [OAuth2App sample app][sample] for a basic usage example.
- **Google**: If you authorize against Google with a `OAuth2CodeGrant`, the built-in iOS web view will intercept the `http://localhost` as well as the `urn:ietf:wg:oauth:2.0:oob` (with or without `:auto`) callbacks.


Dynamic Client Registration
---------------------------

There is preliminary support for dynamic client registration.
The `registerIfNeeded()` immediately calls the callback if there are client credentials in the keychain, otherwise a registration is attempted.

> **Note**: currently only user-interaction-free registrations are supported.

```
let oauth2 = OAuth2...()
let dynreg = OAuth2DynReg(settings: [
    "client_name": "<# app-name #>",
    "redirect_uris": ["<# redirect-uri #>"],
    "registration_uri": "<# registration-url-string #>,
])
dynreg.registerIfNeeded() { json, error in
    if let id = dynreg.clientId where !id.isEmpty {
        oauth2.clientId = id
        oauth2.clientSecret = dynreg.clientSecret
    }
    else {
        // failed to register
    }
}
```


Keychain
--------

This framework can transparently use the iOS and OS X keychain.
It is controlled by the `useKeychain` property, which can be disabled during initialization with the "keychain" setting.
Since this is **enabled by default**, if you do _not_ turn it off during initialization, the keychain will be queried for tokens related to the authorization URL.
If you turn it off _after_ initialization, the keychain will be queried for existing tokens, but new tokens will not be written to the keychain.

If you want to delete the tokens from keychain, i.e. **log the user out** completely, call `forgetTokens()`.

Ideally, access tokens get delivered with an "expires_in" parameter that tells you how long the token is valid.
If it is missing the framework will still use those tokens if one is found in the keychain and not re-perform the OAuth dance.
You will need to intercept 401s and re-authenticate if an access token has expired but the framework has still pulled it from the keychain.
This behavior can be turned off by supplying "token_assume_unexpired": false in settings or setting `accessTokenAssumeUnexpired` to false.


Installation
------------

You can use git or CocoaPods to install the framework.

#### CocoaPods

Add a `Podfile` that contains at least the following information to the root of your app project, then do `pod install`.
If you're unfamiliar with CocoaPods, read [using CocoaPods](http://guides.cocoapods.org/using/using-cocoapods.html).

```ruby
platform :ios, '8.0'      # or platform :osx, '10.9'
pod 'p2.OAuth2'
use_frameworks!
```

#### git

Using Terminal.app, clone the OAuth2 repository, best into a subdirectory of your app project:  

    $ cd path/to/your/app
    $ git clone --recursive https://github.com/p2/OAuth2.git

If you're using git you'll want to add it as a submodule.
Once cloning completes, open your app project in Xcode and add `OAuth2.xcodeproj` to your app:

![Adding to Xcode](assets/step-adding.png)

Now link the framework to your app:

![Linking](assets/step-linking.png)

These three steps are needed to:

1. Make your App also build the framework
2. Link the framework into your app
3. Embed the framework in your app when distributing

> NOTE that as of Xcode 6.2, the "embed" step happens in the "General" tab.
> You may want to perform step 2 and 3 from the "General" tab.
> Also make sure you select the framework for the platform (OS X vs. iOS).
> This is currently a bit tricky since Xcode shows both as _OAuth2.framework_; I've filed a bug report with Apple so that it also shows the target name, fingers crossed.


License
-------

This code is released under the [_Apache 2.0 license_](LICENSE.txt), which means that you can use it in open as well as closed source projects.
Since there is no `NOTICE` file there is nothing that you have to include in your product.


[sample]: https://github.com/p2/OAuth2App
<|MERGE_RESOLUTION|>--- conflicted
+++ resolved
@@ -11,18 +11,11 @@
 _Note_ that it's possible to run embedded frameworks in iOS 7 with some tricks, however you will not be able to submit such an App to the App Store.
 Supported OAuth2 [flows](#flows) are the _code grant_ (`response_type=code`) and the _implicit grant_ (`response_type=token`).
 
-<<<<<<< HEAD
 #### Swift Version
 
 Since the Swift language is constantly evolving I have adopted a versioning scheme mirroring Swift versions:
 the framework version's first two digits are always the Swift version the library is compatible with, see [releases](https://github.com/p2/OAuth2/releases).
 Code compatible with brand new Swift versions are to be found on a separate branch named after their swift version.
-=======
-#### Swift Versions
-
-Since the Swift language is constantly evolving I am [adding tags](https://github.com/p2/OAuth2/releases) that mark which revision should work with which Swift version.
-Brand new Swift releases are likely to be found on the `develop` branch.
->>>>>>> ad69b5c6
 
 
 Usage
