//
//  OAuth2_Tests.swift
//  OAuth2 Tests
//
//  Created by Pascal Pfiffner on 6/6/14.
//  Copyright 2014 Pascal Pfiffner
//
//  Licensed under the Apache License, Version 2.0 (the "License");
//  you may not use this file except in compliance with the License.
//  You may obtain a copy of the License at
//
//    http://www.apache.org/licenses/LICENSE-2.0
//
//  Unless required by applicable law or agreed to in writing, software
//  distributed under the License is distributed on an "AS IS" BASIS,
//  WITHOUT WARRANTIES OR CONDITIONS OF ANY KIND, either express or implied.
//  See the License for the specific language governing permissions and
//  limitations under the License.
//

import XCTest
import OAuth2


class OAuth2Tests: XCTestCase {
	
	func genericOAuth2() -> OAuth2 {
		return OAuth2(settings: [
			"client_id": "abc",
			"authorize_uri": "https://auth.ful.io",
			"scope": "login",
			"verbose": true
		])
	}
	
	func testInit() {
		//var oauth = OAuth2(settings: NSDictionary())		// TODO: how to test that this raises?
		
		var oauth = OAuth2(settings: ["client_id": "def"])
		XCTAssertFalse(oauth.verbose, "Non-verbose by default")
		XCTAssertEqual(oauth.clientId, "def", "Must init `client_id`")
		
		let oa = self.genericOAuth2()
		XCTAssertEqual(oa.authURL!, NSURL(string: "https://auth.ful.io")!, "Must init `authorize_uri`")
		XCTAssertEqual(oa.scope!, "login", "Must init `scope`")
		XCTAssertTrue(oa.verbose, "Must init `verbose`")
	}
	
	func testAuthorizeURL() {
		let oa = genericOAuth2()
		let auth = oa.authorizeURL(oa.authURL!, redirect: "oauth2app://callback", scope: "launch", responseType: "code", params: nil)
		
		let comp = NSURLComponents(URL: auth, resolvingAgainstBaseURL: true)!
		XCTAssertEqual("https", comp.scheme!, "Need correct scheme")
		XCTAssertEqual("auth.ful.io", comp.host!, "Need correct host")
		
		let params = OAuth2.paramsFromQuery(comp.percentEncodedQuery!)
		XCTAssertEqual(params["redirect_uri"]!, "oauth2app://callback", "Expecting `` in query")
		XCTAssertEqual(params["scope"]!, "launch", "Expecting `scope` in query")
		XCTAssertNotNil(params["state"], "Expecting `state` in query")
	}
	
	func testQueryParamParsing() {
<<<<<<< HEAD
		let params = OAuth2.paramsFromQuery("access_token=xxx&expires=2015-00-00&more=stuff")
		XCTAssert(3 == count(params), "Expecting 3 URL params")
=======
		let params1 = OAuth2.paramsFromQuery("access_token=xxx&expires=2015-00-00&more=stuff")
		XCTAssert(3 == countElements(params1), "Expecting 3 URL params")
>>>>>>> 648c1e98
		
		XCTAssertEqual(params1["access_token"]!, "xxx")
		XCTAssertEqual(params1["expires"]!, "2015-00-00")
		XCTAssertEqual(params1["more"]!, "stuff")
		
		let params2 = OAuth2.paramsFromQuery("access_token=x%26x&expires=2015-00-00&more=spacey%20stuff")
		XCTAssert(3 == countElements(params1), "Expecting 3 URL params")
		
		XCTAssertEqual(params2["access_token"]!, "x&x")
		XCTAssertEqual(params2["expires"]!, "2015-00-00")
		XCTAssertEqual(params2["more"]!, "spacey stuff")
		
		let params3 = OAuth2.paramsFromQuery("access_token=xxx%3D%3D&expires=2015-00-00&more=spacey+stuff+with+a+%2B")
		XCTAssert(3 == countElements(params1), "Expecting 3 URL params")
		
		XCTAssertEqual(params3["access_token"]!, "xxx==")
		XCTAssertEqual(params3["expires"]!, "2015-00-00")
		XCTAssertEqual(params3["more"]!, "spacey stuff with a +")
	}
	
	func testQueryParamConversion() {
		let qry = OAuth2.queryStringFor(["a": "AA", "b": "BB", "x": "yz"])
<<<<<<< HEAD
		XCTAssertTrue(14 == count(qry), "Expecting a 14 character string")
=======
		XCTAssertEqual(14, countElements(qry), "Expecting a 14 character string")
>>>>>>> 648c1e98
		
		let dict = OAuth2.paramsFromQuery(qry)
		XCTAssertEqual(dict["a"]!, "AA", "Must unpack `a`")
		XCTAssertEqual(dict["b"]!, "BB", "Must unpack `b`")
		XCTAssertEqual(dict["x"]!, "yz", "Must unpack `x`")
	}
	
	func testQueryParamEncoding() {
		let qry = OAuth2.queryStringFor(["uri": "https://api.io", "str": "a string: cool!", "num": "3.14159"])
		XCTAssertEqual(60, countElements(qry), "Expecting a 60 character string")
		
		let dict = OAuth2.paramsFromQuery(qry)
		XCTAssertEqual(dict["uri"]!, "https://api.io", "Must correctly unpack `uri`")
		XCTAssertEqual(dict["str"]!, "a string: cool!", "Must correctly unpack `str`")
		XCTAssertEqual(dict["num"]!, "3.14159", "Must correctly unpack `num`")
	}
}
<|MERGE_RESOLUTION|>--- conflicted
+++ resolved
@@ -61,27 +61,22 @@
 	}
 	
 	func testQueryParamParsing() {
-<<<<<<< HEAD
-		let params = OAuth2.paramsFromQuery("access_token=xxx&expires=2015-00-00&more=stuff")
-		XCTAssert(3 == count(params), "Expecting 3 URL params")
-=======
 		let params1 = OAuth2.paramsFromQuery("access_token=xxx&expires=2015-00-00&more=stuff")
-		XCTAssert(3 == countElements(params1), "Expecting 3 URL params")
->>>>>>> 648c1e98
+		XCTAssert(3 == count(params1), "Expecting 3 URL params")
 		
 		XCTAssertEqual(params1["access_token"]!, "xxx")
 		XCTAssertEqual(params1["expires"]!, "2015-00-00")
 		XCTAssertEqual(params1["more"]!, "stuff")
 		
 		let params2 = OAuth2.paramsFromQuery("access_token=x%26x&expires=2015-00-00&more=spacey%20stuff")
-		XCTAssert(3 == countElements(params1), "Expecting 3 URL params")
+		XCTAssert(3 == count(params1), "Expecting 3 URL params")
 		
 		XCTAssertEqual(params2["access_token"]!, "x&x")
 		XCTAssertEqual(params2["expires"]!, "2015-00-00")
 		XCTAssertEqual(params2["more"]!, "spacey stuff")
 		
 		let params3 = OAuth2.paramsFromQuery("access_token=xxx%3D%3D&expires=2015-00-00&more=spacey+stuff+with+a+%2B")
-		XCTAssert(3 == countElements(params1), "Expecting 3 URL params")
+		XCTAssert(3 == count(params1), "Expecting 3 URL params")
 		
 		XCTAssertEqual(params3["access_token"]!, "xxx==")
 		XCTAssertEqual(params3["expires"]!, "2015-00-00")
@@ -90,11 +85,7 @@
 	
 	func testQueryParamConversion() {
 		let qry = OAuth2.queryStringFor(["a": "AA", "b": "BB", "x": "yz"])
-<<<<<<< HEAD
-		XCTAssertTrue(14 == count(qry), "Expecting a 14 character string")
-=======
-		XCTAssertEqual(14, countElements(qry), "Expecting a 14 character string")
->>>>>>> 648c1e98
+		XCTAssertEqual(14, count(qry), "Expecting a 14 character string")
 		
 		let dict = OAuth2.paramsFromQuery(qry)
 		XCTAssertEqual(dict["a"]!, "AA", "Must unpack `a`")
@@ -104,7 +95,7 @@
 	
 	func testQueryParamEncoding() {
 		let qry = OAuth2.queryStringFor(["uri": "https://api.io", "str": "a string: cool!", "num": "3.14159"])
-		XCTAssertEqual(60, countElements(qry), "Expecting a 60 character string")
+		XCTAssertEqual(60, count(qry), "Expecting a 60 character string")
 		
 		let dict = OAuth2.paramsFromQuery(qry)
 		XCTAssertEqual(dict["uri"]!, "https://api.io", "Must correctly unpack `uri`")
