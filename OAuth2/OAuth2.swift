--- conflicted
+++ resolved
@@ -162,17 +162,12 @@
 					logIfVerbose("Found access token but it seems to have expired")
 				}
 			}
-<<<<<<< HEAD
-			else {
-				logIfVerbose("Found access token but no expiration date, discarding")
-=======
 			else if accessTokenAssumeUnexpired {
 				logIfVerbose("Found access token but not how long it's valid, assuming unexpired")
 				accessToken = token
->>>>>>> ad69b5c6
 			}
 			else {
-				logIfVerbose("Found access token but not how long it's valid, discarding (set `accessTokenAssumeUnexpired` to true to still use it)")
+				logIfVerbose("Found access token but no expiration date, discarding (set `accessTokenAssumeUnexpired` to true to still use it)")
 			}
 		}
 	}
