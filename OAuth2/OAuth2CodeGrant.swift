--- conflicted
+++ resolved
@@ -196,11 +196,7 @@
 		}
 		
 		let post = tokenRequestWithCode(code)
-<<<<<<< HEAD
-		logIfVerbose("Exchanging code \(code) with redirect \(redirect!) for access token from \(post.URL!.description)")
-=======
 		logIfVerbose("Exchanging code \(code) with redirect \(redirect!) for access token at \(post.URL!)")
->>>>>>> c998c0d8
 		
 		performRequest(post) { data, status, error in
 			var myError = error
@@ -276,7 +272,7 @@
 		}
 		
 		let post = tokenRequestWithRefreshToken(refreshToken!)
-		logIfVerbose("Using refresh token to receive access token from \(post.URL!.description)")
+		logIfVerbose("Using refresh token to receive access token from \(post.URL!)")
 		
 		performRequest(post) { (data, status, error) -> Void in
 			var myError = error
